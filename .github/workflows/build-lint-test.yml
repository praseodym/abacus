name: Build, lint & test

on:
  workflow_dispatch:
  pull_request:
  merge_group:
    types: [checks_requested]

env:
  CARGO_TERM_COLOR: always
  ASSET_DIR: ${{ github.workspace }}/frontend/dist
  SQLX_OFFLINE: "true"

jobs:
  backend:
    name: Backend
    runs-on: ubuntu-latest
    defaults:
      run:
        working-directory: ./backend
    steps:
      - uses: actions/checkout@v4
      # Build frontend so that it can be included in the backend build
      - name: Setup Node
        uses: actions/setup-node@v4
        with:
          node-version: 20
      - name: Install dependencies
        run: npm ci
        working-directory: ./frontend
      - name: Build
        run: npm run build
        working-directory: ./frontend
      # Compile and test backend
      - name: Setup Rust
        run: rustup update stable && rustup default stable
      - name: Cargo cache
        uses: actions/cache@v4
        with:
          path: |
            ~/.cargo/.crates.toml
            ~/.cargo/.crates2.json
            ~/.cargo/bin/
            ~/.cargo/registry/index/
            ~/.cargo/registry/cache/
            ~/.cargo/git/db/
            ./backend/target/
          key: ${{ runner.os }}-cargo-${{ hashFiles('**/Cargo.lock') }}
          restore-keys: ${{ runner.os }}-cargo-
      - name: Check rustfmt
        run: cargo --verbose --locked fmt --all -- --check
      - name: Check Clippy with all features
        run: cargo --verbose --locked clippy --all-targets --all-features -- -D warnings
      - name: Check Clippy without default features
        run: cargo --verbose --locked clippy --all-targets --no-default-features -- -D warnings
      - name: Run tests
        run: cargo --verbose --locked test
      - name: Build
        run: cargo --verbose --locked build --features memory-serve
      - uses: actions/upload-artifact@v4
        with:
          name: backend-build
<<<<<<< HEAD
          path: backend/target/debug/api

=======
          path: backend/target/debug/abacus
>>>>>>> e2ff56f7
  frontend:
    name: Frontend
    runs-on: ubuntu-latest
    defaults:
      run:
        working-directory: frontend
    steps:
      - uses: actions/checkout@v4
      - name: Setup Node
        uses: actions/setup-node@v4
        with:
          node-version: 20
      - name: Install dependencies
        run: npm ci
      - name: Check formatting
        run: npx prettier --check .
      - name: Lint
        run: npm run lint
      - name: Test
        run: npm test
      - name: Build
        run: npm run build
      - uses: actions/upload-artifact@v4
        with:
          name: frontend-build
          path: frontend/dist

  playwright-ui:
    name: Playwright UI tests
    runs-on: ubuntu-latest
    defaults:
      run:
        working-directory: frontend
    steps:
      - uses: actions/checkout@v4
      - name: Setup Node
        uses: actions/setup-node@v4
        with:
          node-version: 20
      - name: Install dependencies
        run: npm ci
      - name: Install Playwright Browsers
        run: npx playwright install --with-deps
      - name: Run UI e2e tests
        run: npm run e2e:lib-ui
  playwright-app:
    name: Playwright app tests
    runs-on: ubuntu-latest
    defaults:
      run:
        working-directory: frontend
    steps:
      - uses: actions/checkout@v4
      - name: Setup Node
        uses: actions/setup-node@v4
        with:
          node-version: 20
      - name: Install dependencies
        run: npm ci
      - name: Install Playwright Browsers
        run: npx playwright install --with-deps
      - name: Run app e2e tests
        run: npm run e2e:app
  playwright-d2d:
    name: Playwright d2d tests (${{ matrix.shard }}/${{ strategy.job-total }})
    needs:
      - backend # frontend is included in backend build
    strategy:
      matrix:
        shard: [1, 2, 3]
    runs-on: ubuntu-latest
    defaults:
      run:
        working-directory: frontend
    steps:
      - uses: actions/checkout@v4
      - name: Setup Node
        uses: actions/setup-node@v4
        with:
          node-version: 20
      - name: Install dependencies
        run: npm ci
      - name: Install Playwright Browsers
        run: npx playwright install --with-deps
      - name: Download backend-build
        uses: actions/download-artifact@v4
        with:
          name: backend-build
          path: builds/backend
      - name: make backend build executable
        run: chmod a+x ../builds/backend/abacus
      - name: Run DOM to Database e2e tests
        run: npm run e2e:d2d -- --shard=${{ matrix.shard }}/${{ strategy.job-total }}<|MERGE_RESOLUTION|>--- conflicted
+++ resolved
@@ -60,12 +60,8 @@
       - uses: actions/upload-artifact@v4
         with:
           name: backend-build
-<<<<<<< HEAD
-          path: backend/target/debug/api
-
-=======
           path: backend/target/debug/abacus
->>>>>>> e2ff56f7
+  
   frontend:
     name: Frontend
     runs-on: ubuntu-latest
